//   Copyright 2018 Egor Larionov
//
//   Licensed under the Apache License, Version 2.0 (the "License");
//   you may not use this file except in compliance with the License.
//   You may obtain a copy of the License at
//
//       http://www.apache.org/licenses/LICENSE-2.0
//
//   Unless required by applicable law or agreed to in writing, software
//   distributed under the License is distributed on an "AS IS" BASIS,
//   WITHOUT WARRANTIES OR CONDITIONS OF ANY KIND, either express or implied.
//   See the License for the specific language governing permissions and
//   limitations under the License.

#![warn(missing_docs)]

/*!
 * # Ipopt-rs
 *
 * This crate provides a safe Rust interface to the [Ipopt](https://projects.coin-or.org/Ipopt)
 * non-linear optimization library. From the Ipopt webpage:
 *
 * > Ipopt (**I**nterior **P**oint **OPT**imizer, pronounced eye-pea-Opt) is a software package
 * > for large-scale nonlinear optimization. It is designed to find (local) solutions of
 * > mathematical optimization problems of the from
 * >
 * >```verbatim
 * >    min     f(x)
 * >    x in R^n
 * >
 * >    s.t.       g_L <= g(x) <= g_U
 * >               x_L <=  x   <= x_U
 * >```
 * >
 * > where `f(x): R^n --> R` is the objective function, and `g(x): R^n --> R^m` are the
 * > constraint functions. The vectors `g_L` and `g_U` denote the lower and upper bounds
 * > on the constraints, and the vectors `x_L` and `x_U` are the bounds on the variables
 * > `x`. The functions `f(x)` and `g(x)` can be nonlinear and nonconvex, but should be
 * > twice continuously differentiable. Note that equality constraints can be
 * > formulated in the above formulation by setting the corresponding components of
 * > `g_L` and `g_U` to the same value.
 *
 * This crate somewhat simplifies the C-interface exposed by Ipopt. Notably it handles the
 * boilerplate code required to solve simple unconstrained problems.
 *
 * # Examples
 *
 * Solve a simple unconstrained problem using L-BFGS: minimize `(x - 1)^2 + (y -1)^2`
 *
 *
 * ```
 * extern crate ipopt;
 * #[macro_use] extern crate approx; // for floating point equality tests
 *
 * use ipopt::*;
 *
 * struct NLP {
 * }
 *
 * impl BasicProblem for NLP {
 *     // There are two independent variables: x and y.
 *     fn num_variables(&self) -> usize {
 *         2
 *     }    
 *     // The variables are unbounded. Any lower bound lower than -10^9 and upper bound higher
 *     // than 10^9 is treated effectively as infinity. These absolute infinity limits can be
 *     // changed via the `nlp_lower_bound_inf` and `nlp_upper_bound_inf` Ipopt options.
 *     fn bounds(&self, x_l: &mut [Number], x_u: &mut [Number]) -> bool {
 *         x_l.swap_with_slice(vec![-1e20; 2].as_mut_slice());
 *         x_u.swap_with_slice(vec![1e20; 2].as_mut_slice());
 *         true
 *     }
 *
 *     // Set the initial conditions for the solver.
 *     fn initial_point(&self) -> Vec<Number> {
 *         vec![0.0, 0.0]
 *     }
 *
 *     // The objective to be minimized.
 *     fn objective(&self, x: &[Number], obj: &mut Number) -> bool {
 *         *obj = (x[0] - 1.0)*(x[0] - 1.0) + (x[1] - 1.0)*(x[1] - 1.0);
 *         true
 *     }
 *
 *     // Objective gradient is used to find a new search direction to find the critical point.
 *     fn objective_grad(&self, x: &[Number], grad_f: &mut [Number]) -> bool {
 *         grad_f[0] = 2.0*(x[0] - 1.0);
 *         grad_f[1] = 2.0*(x[1] - 1.0);
 *         true
 *     }
 * }
 *
 * fn main() {
 *     let nlp = NLP { };
 *     let mut ipopt = Ipopt::new_unconstrained(nlp).unwrap();
 *
 *     // Set Ipopt specific options here a list of all options is available at
 *     // https://www.coin-or.org/Ipopt/documentation/node40.html
 *     ipopt.set_option("tol", 1e-9); // set error tolerance
 *     ipopt.set_option("print_level", 5); // set the print level (5 is the default)
 *
 *     let solve_result = ipopt.solve();
 *
 *     assert_eq!(solve_result.status, SolveStatus::SolveSucceeded);
 *     assert_relative_eq!(solve_result.solver_data.primal_variables[0], 1.0, epsilon = 1e-10);
 *     assert_relative_eq!(solve_result.solver_data.primal_variables[1], 1.0, epsilon = 1e-10);
 *     assert_relative_eq!(solve_result.objective_value, 0.0, epsilon = 1e-10);
 * }
 * ```
 *
 * See the tests for more examples including constrained optimization.
 *
 */

extern crate ipopt_sys as ffi;

use crate::ffi::{Bool, Int};
use std::ffi::CString;
use std::slice;

/// Uniform floating point number type.
pub type Number = f64; // Same as ffi::Number
/// Index type used to access internal buffers.
pub type Index = i32; // Same as ffi::Index

/// The non-linear problem to be solved by Ipopt. This trait specifies all the
/// information needed to construct the unconstrained optimization problem (although the
/// variables are allowed to be bounded).
/// In the callbacks within, `x` is the independent variable and must be the same size
/// as returned by `num_variables`.
/// Each of the callbacks required during interior point iterations are allowed to fail.
/// In case of failure to produce values, simply return `false` where applicable.
/// This feature could be used to tell Ipopt to try smaller perturbations for `x` for
/// instance.
pub trait BasicProblem {
    /// Specify the indexing style used for arrays in this problem.
    /// (Default is zero-based)
    fn indexing_style(&self) -> IndexingStyle {
        IndexingStyle::CStyle
    }
    /// Total number of variables of the non-linear problem.
    fn num_variables(&self) -> usize;

    /// Specify lower and upper variable bounds given by `x_l` and `x_u` respectively.
    /// Both slices will have the same size as what `num_variables` returns.
    fn bounds(&self, x_l: &mut [Number], x_u: &mut [Number]) -> bool;

    /// Construct the initial guess for Ipopt to start with.
    /// The returned `Vec` must have the same size as `num_variables`.
    fn initial_point(&self) -> Vec<Number>;

    /// Objective function. This is the function being minimized.
    /// This function is internally called by Ipopt callback `eval_f`.
    fn objective(&self, x: &[Number], obj: &mut Number) -> bool;
    /// Gradient of the objective function.
    /// This function is internally called by Ipopt callback `eval_grad_f`.
    fn objective_grad(&self, x: &[Number], grad_f: &mut [Number]) -> bool;
}

/// An extension to the `BasicProblem` trait that enables full Newton iterations in
/// Ipopt. If this trait is NOT implemented by your problem, Ipopt will be set to perform
/// [Quasi-Newton Approximation](https://www.coin-or.org/Ipopt/documentation/node31.html)
/// for second derivatives.
/// This interface asks for the Hessian matrix in sparse triplet form.
pub trait NewtonProblem: BasicProblem {
    /// Number of non-zeros in the Hessian matrix. This includes the constraint hessian
    /// if one is provided.
    fn num_hessian_non_zeros(&self) -> usize;
    /// Hessian indices. These are the row and column indices of the non-zeros
    /// in the sparse representation of the matrix.
    /// This is a symmetric matrix, fill the lower left triangular half only.
    /// If your problem is constrained (i.e. you are ultimately implementing
    /// `ConstrainedProblem`), ensure that you provide coordinates for non-zeros of the
    /// constraint hessian as well.
    /// This function is internally called by Ipopt callback `eval_h`.
    fn hessian_indices(&self, rows: &mut [Index], cols: &mut [Index]) -> bool;
    /// Objective Hessian values. Each value must correspond to the `row` and `column` as
    /// specified in `hessian_indices`.
    /// This function is internally called by Ipopt callback `eval_h` and each value is
    /// premultiplied by `Ipopt`'s `obj_factor` as necessary.
    fn hessian_values(&self, x: &[Number], vals: &mut [Number]) -> bool;
}

/// Extends the `BasicProblem` trait to enable equality and inequality constraints.
/// Equality constraints are enforce by setting the lower and upper bounds for the
/// constraint to the same value.
/// This type of problem is the target use case for Ipopt.
/// NOTE: Although its possible to run Quasi-Newton iterations on a constrained problem,
/// it doesn't perform well in general, which is the reason why you must also provide the
/// Hessian callbacks.  However, you may still enable L-BFGS explicitly by setting the
/// "hessian_approximation" Ipopt option to "limited-memory", in which case you should
/// simply return `false` in `hessian_indices` and `hessian_values`.
pub trait ConstrainedProblem: BasicProblem {
    /// Number of equality and inequality constraints.
    fn num_constraints(&self) -> usize;
    /// Number of non-zeros in the constraint Jacobian.
    fn num_constraint_jac_non_zeros(&self) -> usize;
    /// Constraint function. This gives the value of each constraint.
    /// The output slice `g` is guaranteed to be the same size as `num_constraints`.
    /// This function is internally called by Ipopt callback `eval_g`.
    fn constraint(&self, x: &[Number], g: &mut [Number]) -> bool;
    /// Specify lower and upper bounds, `g_l` and `g_u` respectively, on the constraint function.
    /// Both slices will have the same size as what `num_constraints` returns.
    fn constraint_bounds(&self, g_l: &mut [Number], g_u: &mut [Number]) -> bool;
    /// Constraint Jacobian indices. These are the row and column indices of the
    /// non-zeros in the sparse representation of the matrix.
    /// This function is internally called by Ipopt callback `eval_jac_g`.
    fn constraint_jac_indices(&self, rows: &mut [Index], cols: &mut [Index]) -> bool;
    /// Constraint Jacobian values. Each value must correspond to the `row` and
    /// `column` as specified in `constraint_jac_indices`.
    /// This function is internally called by Ipopt callback `eval_jac_g`.
    fn constraint_jac_values(&self, x: &[Number], vals: &mut [Number]) -> bool;
    /// Number of non-zeros in the Hessian matrix. This includes the constraint hessian.
    fn num_hessian_non_zeros(&self) -> usize;
    /// Hessian indices. These are the row and column indices of the non-zeros
    /// in the sparse representation of the matrix.
    /// This should be a symmetric matrix, fill the lower left triangular half only.
    /// Ensure that you provide coordinates for non-zeros of the
    /// objective and constraint hessians.
    /// This function is internally called by Ipopt callback `eval_h`.
    fn hessian_indices(&self, rows: &mut [Index], cols: &mut [Index]) -> bool;
    /// Hessian values. Each value must correspond to the `row` and `column` as
    /// specified in `hessian_indices`.
    /// Write the objective hessian values multiplied by `obj_factor` and constraint
    /// hessian values multipled by the corresponding values in `lambda` (the Lagrange
    /// multiplier).
    /// This function is internally called by Ipopt callback `eval_h`.
<<<<<<< HEAD
    fn hessian_values(
        &mut self,
        x: &[Number],
        obj_factor: Number,
        lambda: &[Number],
        vals: &mut [Number],
    ) -> bool;
=======
    fn hessian_values(&self,
                      x: &[Number],
                      obj_factor: Number,
                      lambda: &[Number],
                      vals: &mut [Number]) -> bool;
>>>>>>> 1c7699c2
}

/// Type of option you can specify to Ipopt.
/// This is used internally for conversion.
pub enum IpoptOption<'a> {
    /// Numeric option.
    Num(f64),
    /// String option.
    Str(&'a str),
    /// Integer option.
    Int(i32),
}

/// Convert a floating point value to an `IpoptOption`.
impl<'a> From<f64> for IpoptOption<'a> {
    fn from(opt: f64) -> Self {
        IpoptOption::Num(opt)
    }
}

/// Convert a string to an `IpoptOption`.
impl<'a> From<&'a str> for IpoptOption<'a> {
    fn from(opt: &'a str) -> Self {
        IpoptOption::Str(opt)
    }
}

/// Convert an integer value to an `IpoptOption`.
impl<'a> From<i32> for IpoptOption<'a> {
    fn from(opt: i32) -> Self {
        IpoptOption::Int(opt)
    }
}

/// An interface to mutably access internal solver data including the input problem
/// which Ipopt owns.
#[derive(Debug, PartialEq)]
pub struct SolverDataMut<'a, P: 'a> {
    /// A mutable reference to the original input problem.
    pub problem: &'a mut P,
    /// This is the solution after the solve.
    pub primal_variables: &'a mut [Number],
    /// Lower bound multipliers.
    pub lower_bound_multipliers: &'a mut [Number],
    /// Upper bound multipliers.
    pub upper_bound_multipliers: &'a mut [Number],
    /// Constraint multipliers, which are available only from contrained problems.
    pub constraint_multipliers: &'a mut [Number],
}

/// An interface to access internal solver data including the input problem immutably.
#[derive(Clone, Debug, PartialEq)]
pub struct SolverData<'a, P: 'a> {
    /// A mutable reference to the original input problem.
    pub problem: &'a P,
    /// This is the solution after the solve.
    pub primal_variables: &'a [Number],
    /// Lower bound multipliers.
    pub lower_bound_multipliers: &'a [Number],
    /// Upper bound multipliers.
    pub upper_bound_multipliers: &'a [Number],
    /// Constraint multipliers, which are available only from contrained problems.
    pub constraint_multipliers: &'a [Number],
}

/// Enum that indicates in which mode the algorithm is at some point in time.
#[derive(Copy, Clone, Debug, PartialEq)]
pub enum AlgorithmMode {
    /// Ipopt is in regular mode.
    Regular,
    /// Ipopt is in restoration phase. See Ipopt documentation for details.
    RestorationPhase,
}

/// Pieces of solver data available from Ipopt after each iteration inside the intermediate
/// callback.
#[derive(Copy, Clone, Debug, PartialEq)]
pub struct IntermediateCallbackData {
    /// Algorithm mode indicates which mode the algorithm is currently in.
    pub alg_mod: AlgorithmMode,
    /// The current iteration count. This includes regular iterations and iterations during the
    /// restoration phase.
    pub iter_count: Index,
    /// The unscaled objective value at the current point. During the restoration phase, this value
    /// remains the unscaled objective value for the original problem.
    pub obj_value: Number,
    /// The unscaled constraint violation at the current point. This quantity is the infinity-norm
    /// (max) of the (unscaled) constraints. During the restoration phase, this value remains
    /// the constraint violation of the original problem at the current point. The option
    /// inf_pr_output can be used to switch to the printing of a different quantity.
    pub inf_pr: Number,
    /// The scaled dual infeasibility at the current point. This quantity measure the infinity-norm
    /// (max) of the internal dual infeasibility, Eq. (4a) in the [implementation
    /// paper](https://www.coin-or.org/Ipopt/documentation/node64.html#WaecBieg06:mp),
    /// including inequality constraints reformulated using slack variables and problem scaling.
    /// During the restoration phase, this is the value of the dual infeasibility for the
    /// restoration phase problem.
    pub inf_du: Number,
    /// The value of the barrier parameter $ \mu$.
    pub mu: Number,
    /// The infinity norm (max) of the primal step (for the original variables $ x$ and the
    /// internal slack variables $ s$). During the restoration phase, this value includes the
    /// values of additional variables, $ p$ and $ n$ (see Eq. (30) in [the implementation
    /// paper](https://www.coin-or.org/Ipopt/documentation/node64.html#WaecBieg06:mp))
    pub d_norm: Number,
    /// The value of the regularization term for the Hessian of the Lagrangian in
    /// the augmented system ($ \delta_w$ in Eq. (26) and Section 3.1 in [the implementation
    /// paper](https://www.coin-or.org/Ipopt/documentation/node64.html#WaecBieg06:mp)). A zero
    /// value indicates that no regularization was done.
    pub regularization_size: Number,
    /// The stepsize for the dual variables ( $ \alpha^z_k$ in Eq. (14c) in [the implementation
    /// paper](https://www.coin-or.org/Ipopt/documentation/node64.html#WaecBieg06:mp)).
    pub alpha_du: Number,
    /// The stepsize for the primal variables ($ \alpha_k$ in Eq. (14a) in [the implementation
    /// paper](https://www.coin-or.org/Ipopt/documentation/node64.html#WaecBieg06:mp)).
    pub alpha_pr: Number,
    /// The number of backtracking line search steps (does not include second-order correction steps).
    pub ls_trials: Index,
}

/// A data structure to store data returned by the solver.
#[derive(Debug, PartialEq)]
pub struct SolveResult<'a, P: 'a> {
    /// Data available from the solver, that can be updated by the user.
    pub solver_data: SolverDataMut<'a, P>,
    /// These are the values of each constraint at the end of the time step.
    pub constraint_values: &'a [Number],
    /// Objective value.
    pub objective_value: Number,
    /// Solve status. This enum reports the status of the last solve.
    pub status: SolveStatus,
}

/// Type defining the callback function for giving intermediate execution control to
/// the user. If set, it is called once per iteration, providing the user with some
/// information on the state of the optimization. This can be used to print some user-
/// defined output. It also gives the user a way to terminate the optimization
/// prematurely. If this method returns false, Ipopt will terminate the optimization.
pub type IntermediateCallback<P> = fn(&mut P, IntermediateCallbackData) -> bool;

/// Ipopt non-linear optimization problem solver. This structure is used to store data
/// needed to solve these problems using first and second order methods.
pub struct Ipopt<P: BasicProblem> {
    /// Internal (opaque) Ipopt problem representation.
    nlp_internal: ffi::IpoptProblem,
    /// User specified interface defining the problem to be solved.
    nlp_interface: P,
    /// Intermediate callback.
    intermediate_callback: Option<IntermediateCallback<P>>,
    /// Number of primal variables.
    num_primal_variables: usize,
    /// Number of dual variables.
    num_dual_variables: usize,
}

/// Implement debug for Ipopt.
impl<P: BasicProblem + std::fmt::Debug> std::fmt::Debug for Ipopt<P> {
    fn fmt(&self, f: &mut std::fmt::Formatter) -> std::fmt::Result {
        write!(f,
               "Ipopt {{ nlp_internal: {:?}, nlp_interface: {:?}, intermediate_callback: {:?}, num_primal_variables: {:?}, num_dual_variables: {:?} }}",
               self.nlp_internal,
               self.nlp_interface,
               if self.intermediate_callback.is_some() { "Some" } else { "None" },
               self.num_primal_variables,
               self.num_dual_variables)
    }
}

/// The only non-`Send` type in `Ipopt` is `nlp_internal`, which is a mutable raw pointer to an
/// underlying C struct. It is safe to implement `Send` for `Ipopt` here because it cannot be
/// copied or cloned.
unsafe impl<P: BasicProblem> Send for Ipopt<P> {}

impl<P: BasicProblem> Ipopt<P> {
    /// Create a new unconstrained non-linear problem.
    pub fn new_unconstrained(nlp: P) -> Result<Self, CreateError> {
        let num_vars = nlp.num_variables();

        let x = nlp.initial_point();

        // Validate all inputs before attempting to use the unsafe wrapper.
        if num_vars < 1 {
            return Err(CreateError::NoOptimizationVariablesSpecified);
        }
        if x.len() != num_vars {
            return Err(CreateError::InvalidInitialPoint);
        }

        let mut mult_x_l = Vec::with_capacity(num_vars);
        mult_x_l.resize(num_vars, 0.0);
        let mut mult_x_u = Vec::with_capacity(num_vars);
        mult_x_u.resize(num_vars, 0.0);

        let mut nlp_internal: ffi::IpoptProblem = ::std::ptr::null_mut();

        let create_error = CreateProblemStatus::new(unsafe {
            ffi::CreateIpoptProblem(
                &mut nlp_internal as *mut ffi::IpoptProblem,
                num_vars as Index,
                x.as_ptr(),
                mult_x_l.as_ptr(),
                mult_x_u.as_ptr(),
                0, // no constraints
                ::std::ptr::null(),
                0, // no non-zeros in constraint Jacobian
                0, // no hessian
                nlp.indexing_style() as Index,
                Some(Self::variable_only_bounds),
                Some(Self::eval_f),
                Some(Self::eval_g_none),
                Some(Self::eval_grad_f),
                Some(Self::eval_jac_g_none),
                Some(Self::eval_h_none),
            )
        });

        if CreateProblemStatus::Success != create_error {
            return Err(create_error.into());
        }

        assert!(Self::set_ipopt_option(
            nlp_internal,
            "hessian_approximation",
            "limited-memory"
        ));
        Ok(Ipopt {
            nlp_internal,
            nlp_interface: nlp,
            intermediate_callback: None,
            num_primal_variables: num_vars,
            num_dual_variables: 0,
        })
    }

    /// Helper static function that can be used in the constructor.
    fn set_ipopt_option<'a, O>(nlp: ffi::IpoptProblem, name: &str, option: O) -> bool
    where
        O: Into<IpoptOption<'a>>,
    {
        (unsafe {
            // Convert the input name string to a `char *` C type
            let name_cstr = CString::new(name).unwrap();
            let name_cstr = (&name_cstr).as_ptr() as *mut i8; // this is `char *`
                                                              // Match option to one of the three types of options Ipopt can receive.
            match option.into() {
                IpoptOption::Num(opt) => ffi::AddIpoptNumOption(nlp, name_cstr, opt as Number),
                IpoptOption::Str(opt) => {
                    // Convert option string to `char *`
                    let opt_cstr = CString::new(opt).unwrap();
                    let opt_cstr = (&opt_cstr).as_ptr() as *mut i8;
                    ffi::AddIpoptStrOption(nlp, name_cstr, opt_cstr)
                }
                IpoptOption::Int(opt) => ffi::AddIpoptIntOption(nlp, name_cstr, opt as Int),
            }
        } != 0) // converts Ipopt Bool to Rust bool
    }

    /// Set an Ipopt option.
    pub fn set_option<'a, O>(&mut self, name: &str, option: O) -> Option<&mut Self>
    where
        O: Into<IpoptOption<'a>>,
    {
        let success = Self::set_ipopt_option(self.nlp_internal, name, option);
        if success {
            Some(self)
        } else {
            None
        }
    }

    /// Set intermediate callback.
    pub fn set_intermediate_callback(&mut self, mb_cb: Option<IntermediateCallback<P>>)
    where
        P: BasicProblem,
    {
        self.intermediate_callback = mb_cb;

        unsafe {
            if mb_cb.is_some() {
                ffi::SetIntermediateCallback(self.nlp_internal, Some(Self::intermediate_cb));
            } else {
                ffi::SetIntermediateCallback(self.nlp_internal, None);
            }
        }
    }

    /// Solve non-linear problem.
    /// Return the solve status and the final value of the objective function.
    pub fn solve(&mut self) -> SolveResult<P> {
        let res = {
            let udata_ptr = self as *mut Ipopt<P>;
            unsafe { ffi::IpoptSolve(self.nlp_internal, udata_ptr as ffi::UserDataPtr) }
        };

        let Ipopt {
            nlp_interface: ref mut problem,
            num_primal_variables,
            num_dual_variables,
            ..
        } = *self;

        SolveResult {
            solver_data: SolverDataMut {
                problem,
                primal_variables: unsafe {
                    slice::from_raw_parts_mut(res.data.x, num_primal_variables)
                },
                lower_bound_multipliers: unsafe {
                    slice::from_raw_parts_mut(res.data.mult_x_L, num_primal_variables)
                },
                upper_bound_multipliers: unsafe {
                    slice::from_raw_parts_mut(res.data.mult_x_U, num_primal_variables)
                },
                constraint_multipliers: unsafe {
                    slice::from_raw_parts_mut(res.data.mult_g, num_dual_variables)
                },
            },
            constraint_values: unsafe { slice::from_raw_parts(res.g, num_dual_variables) },
            objective_value: res.obj_val,
            status: SolveStatus::new(res.status),
        }
    }

    /// Get data for inspection and updating from the internal solver. This is useful for updating
    /// initial guesses between solves for instance.
    #[allow(non_snake_case)]
    pub fn solver_data_mut(&mut self) -> SolverDataMut<P> {
        let Ipopt {
            nlp_interface: ref mut problem,
            nlp_internal,
            num_primal_variables,
            num_dual_variables,
            ..
        } = *self;

        let ffi::SolverData {
            x,
            mult_g,
            mult_x_L,
            mult_x_U,
        } = unsafe { ffi::GetSolverData(nlp_internal) };

        SolverDataMut {
            problem,
            primal_variables: unsafe { slice::from_raw_parts_mut(x, num_primal_variables) },
            lower_bound_multipliers: unsafe {
                slice::from_raw_parts_mut(mult_x_L, num_primal_variables)
            },
            upper_bound_multipliers: unsafe {
                slice::from_raw_parts_mut(mult_x_U, num_primal_variables)
            },
            constraint_multipliers: unsafe {
                slice::from_raw_parts_mut(mult_g, num_dual_variables)
            },
        }
    }

    /// Get data for inspection from the internal solver.
    #[allow(non_snake_case)]
    pub fn solver_data(&self) -> SolverData<P> {
        let Ipopt {
            nlp_interface: ref problem,
            nlp_internal,
            num_primal_variables,
            num_dual_variables,
            ..
        } = *self;

        let ffi::SolverData {
            x,
            mult_g,
            mult_x_L,
            mult_x_U,
        } = unsafe { ffi::GetSolverData(nlp_internal) };

        SolverData {
            problem,
            primal_variables: unsafe { slice::from_raw_parts(x, num_primal_variables) },
            lower_bound_multipliers: unsafe {
                slice::from_raw_parts(mult_x_L, num_primal_variables)
            },
            upper_bound_multipliers: unsafe {
                slice::from_raw_parts(mult_x_U, num_primal_variables)
            },
            constraint_multipliers: unsafe { slice::from_raw_parts(mult_g, num_dual_variables) },
        }
    }

    /**
     * Ipopt C API
     */

    /// Specify lower and upper bounds for variables. No constraints on basic problems.
    unsafe extern "C" fn variable_only_bounds(
        n: Index,
        x_l: *mut Number,
        x_u: *mut Number,
        m: Index,
        _g_l: *mut Number,
        _g_u: *mut Number,
        user_data: ffi::UserDataPtr,
    ) -> Bool {
        assert_eq!(m, 0);
        let nlp = &mut (*(user_data as *mut Ipopt<P>)).nlp_interface;
        nlp.bounds(
            slice::from_raw_parts_mut(x_l, n as usize),
            slice::from_raw_parts_mut(x_u, n as usize),
        ) as Bool
    }

    /// Evaluate the objective function.
    unsafe extern "C" fn eval_f(
        n: Index,
        x: *mut Number,
        _new_x: Bool,
        obj_value: *mut Number,
        user_data: ffi::UserDataPtr,
    ) -> Bool {
        let nlp = &mut (*(user_data as *mut Ipopt<P>)).nlp_interface;
        nlp.objective(slice::from_raw_parts(x, n as usize), &mut *obj_value) as Bool
    }

    /// Evaluate the objective gradient.
    unsafe extern "C" fn eval_grad_f(
        n: Index,
        x: *mut Number,
        _new_x: Bool,
        grad_f: *mut Number,
        user_data: ffi::UserDataPtr,
    ) -> Bool {
        let nlp = &mut (*(user_data as *mut Ipopt<P>)).nlp_interface;
        nlp.objective_grad(
            slice::from_raw_parts(x, n as usize),
            slice::from_raw_parts_mut(grad_f, n as usize),
        ) as Bool
    }

    /// Placeholder constraint function with no constraints.
    unsafe extern "C" fn eval_g_none(
        _n: Index,
        _x: *mut Number,
        _new_x: Bool,
        _m: Index,
        _g: *mut Number,
        _user_data: ffi::UserDataPtr,
    ) -> Bool {
        true as Bool
    }

    /// Placeholder constraint derivative function with no constraints.
    unsafe extern "C" fn eval_jac_g_none(
        _n: Index,
        _x: *mut Number,
        _new_x: Bool,
        _m: Index,
        _nele_jac: Index,
        _irow: *mut Index,
        _jcol: *mut Index,
        _values: *mut Number,
        _user_data: ffi::UserDataPtr,
    ) -> Bool {
        true as Bool
    }

    /// Placeholder hessian evaluation function.
    unsafe extern "C" fn eval_h_none(
        _n: Index,
        _x: *mut Number,
        _new_x: Bool,
        _obj_factor: Number,
        _m: Index,
        _lambda: *mut Number,
        _new_lambda: Bool,
        _nele_hess: Index,
        _irow: *mut Index,
        _jcol: *mut Index,
        _values: *mut Number,
        _user_data: ffi::UserDataPtr,
    ) -> Bool {
        // From "Quasi-Newton Approximation of Second-Derivatives" in Ipopt docs:
        //  "If you are using the C or Fortran interface, you still need to implement [eval_h],
        //  but [it] should return false or IERR=1, respectively, and don't need to do
        //  anything else."
        false as Bool
    }

    /// Intermediate callback.
    unsafe extern "C" fn intermediate_cb(
        alg_mod: Index,
        iter_count: Index,
        obj_value: Number,
        inf_pr: Number,
        inf_du: Number,
        mu: Number,
        d_norm: Number,
        regularization_size: Number,
        alpha_du: Number,
        alpha_pr: Number,
        ls_trials: Index,
        user_data: ffi::UserDataPtr,
    ) -> Bool {
        let ip = &mut (*(user_data as *mut Ipopt<P>));
        if let Some(callback) = ip.intermediate_callback {
            (callback)(
                &mut ip.nlp_interface,
                IntermediateCallbackData {
                    alg_mod: match alg_mod {
                        0 => AlgorithmMode::Regular,
                        _ => AlgorithmMode::RestorationPhase,
                    },
                    iter_count,
                    obj_value,
                    inf_pr,
                    inf_du,
                    mu,
                    d_norm,
                    regularization_size,
                    alpha_du,
                    alpha_pr,
                    ls_trials,
                },
            ) as Bool
        } else {
            true as Bool
        }
    }
}

impl<P: NewtonProblem> Ipopt<P> {
    /// Create a new newton problem.
    pub fn new_newton(nlp: P) -> Result<Self, CreateError> {
        let num_vars = nlp.num_variables();

        let x = nlp.initial_point();

        // Validate all inputs before attempting to use the unsafe wrapper.
        if num_vars < 1 {
            return Err(CreateError::NoOptimizationVariablesSpecified);
        }
        if x.len() != num_vars {
            return Err(CreateError::InvalidInitialPoint);
        }

        let mut mult_x_l = Vec::with_capacity(num_vars);
        mult_x_l.resize(num_vars, 0.0);
        let mut mult_x_u = Vec::with_capacity(num_vars);
        mult_x_u.resize(num_vars, 0.0);

        let mut nlp_internal: ffi::IpoptProblem = ::std::ptr::null_mut();

        let create_error = CreateProblemStatus::new(unsafe {
            ffi::CreateIpoptProblem(
                &mut nlp_internal as *mut ffi::IpoptProblem,
                num_vars as Index,
                x.as_ptr(),
                mult_x_l.as_ptr(),
                mult_x_u.as_ptr(),
                0, // no constraints
                ::std::ptr::null(),
                0, // no non-zeros in constraint Jacobian
                nlp.num_hessian_non_zeros() as Index,
                nlp.indexing_style() as Index,
                Some(Self::variable_only_bounds),
                Some(Self::eval_f),
                Some(Self::eval_g_none),
                Some(Self::eval_grad_f),
                Some(Self::eval_jac_g_none),
                Some(Self::eval_h),
            )
        });

        if create_error != CreateProblemStatus::Success {
            return Err(create_error.into());
        }

        Ok(Ipopt {
            nlp_internal,
            nlp_interface: nlp,
            intermediate_callback: None,
            num_primal_variables: num_vars,
            num_dual_variables: 0,
        })
    }

    /**
     * Ipopt C API
     */

    /// Evaluate the hessian matrix.
    unsafe extern "C" fn eval_h(
        n: Index,
        x: *mut Number,
        _new_x: Bool,
        obj_factor: Number,
        _m: Index,
        _lambda: *mut Number,
        _new_lambda: Bool,
        nele_hess: Index,
        irow: *mut Index,
        jcol: *mut Index,
        values: *mut Number,
        user_data: ffi::UserDataPtr,
    ) -> Bool {
        let nlp = &mut (*(user_data as *mut Ipopt<P>)).nlp_interface;
        if values.is_null() {
            /* return the structure. */
            nlp.hessian_indices(
                slice::from_raw_parts_mut(irow, nele_hess as usize),
                slice::from_raw_parts_mut(jcol, nele_hess as usize),
            ) as Bool
        } else {
            /* return the values. */
            let result = nlp.hessian_values(
                slice::from_raw_parts(x, n as usize),
                slice::from_raw_parts_mut(values, nele_hess as usize),
            ) as Bool;
            // This problem has no constraints so we can multiply each entry by the
            // objective factor.
            let start_idx = nlp.indexing_style() as isize;
            for i in start_idx..nele_hess as isize {
                *values.offset(i) *= obj_factor;
            }
            result
        }
    }
}

impl<P: ConstrainedProblem> Ipopt<P> {
    /// Create a new constrained non-linear problem.
    pub fn new(nlp: P) -> Result<Self, CreateError> {
        let num_constraints = nlp.num_constraints();
        let num_vars = nlp.num_variables();
        let num_hess_nnz = nlp.num_hessian_non_zeros();
        let num_constraint_jac_nnz = nlp.num_constraint_jac_non_zeros();

        let x = nlp.initial_point();

        // Validate all inputs before attempting to use the unsafe wrapper.
        if num_vars < 1 {
            return Err(CreateError::NoOptimizationVariablesSpecified);
        }
        if x.len() != num_vars {
            return Err(CreateError::InvalidInitialPoint);
        }
        if (num_constraints > 0 && num_constraint_jac_nnz == 0)
            || (num_constraints == 0 && num_constraint_jac_nnz > 0)
        {
            return Err(CreateError::InvalidConstraintJacobian);
        }

        let mut mult_g = Vec::with_capacity(num_constraints);
        mult_g.resize(num_constraints, 0.0);
        let mut mult_x_l = Vec::with_capacity(num_vars);
        mult_x_l.resize(num_vars, 0.0);
        let mut mult_x_u = Vec::with_capacity(num_vars);
        mult_x_u.resize(num_vars, 0.0);

        let mut nlp_internal: ffi::IpoptProblem = ::std::ptr::null_mut();

        let create_error = CreateProblemStatus::new(unsafe {
            ffi::CreateIpoptProblem(
                &mut nlp_internal as *mut ffi::IpoptProblem,
                num_vars as Index,
                x.as_ptr(),
                mult_x_l.as_ptr(),
                mult_x_u.as_ptr(),
                num_constraints as Index,
                mult_g.as_ptr(),
                num_constraint_jac_nnz as Index,
                num_hess_nnz as Index,
                nlp.indexing_style() as Index,
                Some(Self::bounds),
                Some(Self::eval_f),
                Some(Self::eval_g),
                Some(Self::eval_grad_f),
                Some(Self::eval_jac_g),
                Some(Self::eval_full_h),
            )
        });

        if create_error != CreateProblemStatus::Success {
            return Err(create_error.into());
        }

        Ok(Ipopt {
            nlp_internal,
            nlp_interface: nlp,
            intermediate_callback: None,
            num_primal_variables: num_vars,
            num_dual_variables: num_constraints,
        })
    }

    /**
     * Ipopt C API
     */

    /// Specify lower and upper bounds for variables and the constraint function.
    unsafe extern "C" fn bounds(
        n: Index,
        x_l: *mut Number,
        x_u: *mut Number,
        m: Index,
        g_l: *mut Number,
        g_u: *mut Number,
        user_data: ffi::UserDataPtr,
    ) -> Bool {
        let nlp = &mut (*(user_data as *mut Ipopt<P>)).nlp_interface;
        (nlp.bounds(
            slice::from_raw_parts_mut(x_l, n as usize),
            slice::from_raw_parts_mut(x_u, n as usize),
        ) && nlp.constraint_bounds(
            slice::from_raw_parts_mut(g_l, m as usize),
            slice::from_raw_parts_mut(g_u, m as usize),
        )) as Bool
    }

    /// Evaluate the constraint function.
    unsafe extern "C" fn eval_g(
        n: Index,
        x: *mut Number,
        _new_x: Bool,
        m: Index,
        g: *mut Number,
        user_data: ffi::UserDataPtr,
    ) -> Bool {
        let nlp = &mut (*(user_data as *mut Ipopt<P>)).nlp_interface;
        nlp.constraint(
            slice::from_raw_parts(x, n as usize),
            slice::from_raw_parts_mut(g, m as usize),
        ) as Bool
    }

    /// Evaluate the constraint Jacobian.
    unsafe extern "C" fn eval_jac_g(
        n: Index,
        x: *mut Number,
        _new_x: Bool,
        _m: Index,
        nele_jac: Index,
        irow: *mut Index,
        jcol: *mut Index,
        values: *mut Number,
        user_data: ffi::UserDataPtr,
    ) -> Bool {
        let nlp = &mut (*(user_data as *mut Ipopt<P>)).nlp_interface;
        if values.is_null() {
            /* return the structure of the Jacobian */
            nlp.constraint_jac_indices(
                slice::from_raw_parts_mut(irow, nele_jac as usize),
                slice::from_raw_parts_mut(jcol, nele_jac as usize),
            ) as Bool
        } else {
            /* return the values of the Jacobian of the constraints */
            nlp.constraint_jac_values(
                slice::from_raw_parts(x, n as usize),
                slice::from_raw_parts_mut(values, nele_jac as usize),
            ) as Bool
        }
    }

    /// Evaluate the hessian matrix. Compared to `eval_h` from `NewtonProblem`,
    /// this version includes the constraint hessian.
    unsafe extern "C" fn eval_full_h(
        n: Index,
        x: *mut Number,
        _new_x: Bool,
        obj_factor: Number,
        m: Index,
        lambda: *mut Number,
        _new_lambda: Bool,
        nele_hess: Index,
        irow: *mut Index,
        jcol: *mut Index,
        values: *mut Number,
        user_data: ffi::UserDataPtr,
    ) -> Bool {
        let nlp = &mut (*(user_data as *mut Ipopt<P>)).nlp_interface;
        if values.is_null() {
            /* return the structure. */
            nlp.hessian_indices(
                slice::from_raw_parts_mut(irow, nele_hess as usize),
                slice::from_raw_parts_mut(jcol, nele_hess as usize),
            ) as Bool
        } else {
            /* return the values. */
            nlp.hessian_values(
                slice::from_raw_parts(x, n as usize),
                obj_factor,
                slice::from_raw_parts(lambda, m as usize),
                slice::from_raw_parts_mut(values, nele_hess as usize),
            ) as Bool
        }
    }
}

/// Free the memory allocated on the C side.
impl<P: BasicProblem> Drop for Ipopt<P> {
    fn drop(&mut self) {
        unsafe {
            ffi::FreeIpoptProblem(self.nlp_internal);
        }
    }
}

/// Zero-based indexing (C Style) or one-based indexing (Fortran style).
#[derive(Copy, Clone, Debug, PartialEq)]
pub enum IndexingStyle {
    /// C-style array indexing starting from 0.
    CStyle = 0,
    /// Fortran-style array indexing starting from 1.
    FortranStyle = 1,
}

/// Program return status.
#[derive(Copy, Clone, Debug, PartialEq)]
pub enum SolveStatus {
    /// Console Message: `EXIT: Optimal Solution Found.`
    ///
    /// This message indicates that IPOPT found a (locally) optimal point within the desired tolerances.
    SolveSucceeded,
    /// Console Message: `EXIT: Solved To Acceptable Level.`
    ///
    /// This indicates that the algorithm did not converge to the "desired" tolerances, but that
    /// it was able to obtain a point satisfying the "acceptable" tolerance level as specified by
    /// the [`acceptable_*`
    /// ](https://www.coin-or.org/Ipopt/documentation/node42.html#opt:acceptable_tol) options. This
    /// may happen if the desired tolerances are too small for the current problem.
    SolvedToAcceptableLevel,
    /// Console Message: `EXIT: Feasible point for square problem found.`
    ///
    /// This message is printed if the problem is "square" (i.e., it has as many equality
    /// constraints as free variables) and IPOPT found a feasible point.
    FeasiblePointFound,
    /// Console Message: `EXIT: Converged to a point of local infeasibility. Problem may be
    /// infeasible.`
    ///
    /// The restoration phase converged to a point that is a minimizer for the constraint violation
    /// (in the l1-norm), but is not feasible for the original problem. This indicates that
    /// the problem may be infeasible (or at least that the algorithm is stuck at a locally
    /// infeasible point). The returned point (the minimizer of the constraint violation) might
    /// help you to find which constraint is causing the problem. If you believe that the NLP is
    /// feasible, it might help to start the optimization from a different point.
    InfeasibleProblemDetected,
    /// Console Message: `EXIT: Search Direction is becoming Too Small.`
    ///
    /// This indicates that IPOPT is calculating very small step sizes and is making very little
    /// progress. This could happen if the problem has been solved to the best numerical accuracy
    /// possible given the current scaling.
    SearchDirectionBecomesTooSmall,
    /// Console Message: `EXIT: Iterates diverging; problem might be unbounded.`
    ///
    /// This message is printed if the max-norm of the iterates becomes larger than the value of
    /// the option [`diverging_iterates_tol`
    /// ](https://www.coin-or.org/Ipopt/documentation/node42.html#opt:diverging_iterates_tol).
    /// This can happen if the problem is unbounded below and the iterates are diverging.
    DivergingIterates,
    /// Console Message: `EXIT: Stopping optimization at current point as requested by user.`
    ///
    /// This message is printed if the user call-back method intermediate_callback returned false
    /// (see Section [3.3.4](https://www.coin-or.org/Ipopt/documentation/node23.html#sec:add_meth)).
    UserRequestedStop,
    /// Console Message: `EXIT: Maximum Number of Iterations Exceeded.`
    ///
    /// This indicates that IPOPT has exceeded the maximum number of iterations as specified by the
    /// option [`max_iter`](https://www.coin-or.org/Ipopt/documentation/node42.html#opt:max_iter).
    MaximumIterationsExceeded,
    /// Console Message: `EXIT: Maximum CPU time exceeded.`
    ///
    /// This indicates that IPOPT has exceeded the maximum number of CPU seconds as specified by
    /// the option
    /// [`max_cpu_time`](https://www.coin-or.org/Ipopt/documentation/node42.html#opt:max_cpu_time).
    MaximumCpuTimeExceeded,
    /// Console Message: `EXIT: Restoration Failed!`
    ///
    /// This indicates that the restoration phase failed to find a feasible point that was
    /// acceptable to the filter line search for the original problem. This could happen if the
    /// problem is highly degenerate, does not satisfy the constraint qualification, or if your NLP
    /// code provides incorrect derivative information.
    RestorationFailed,
    /// Console Output: `EXIT: Error in step computation (regularization becomes too large?)!`
    ///
    /// This messages is printed if IPOPT is unable to compute a search direction, despite several
    /// attempts to modify the iteration matrix. Usually, the value of the regularization parameter
    /// then becomes too large. One situation where this can happen is when values in the Hessian
    /// are invalid (NaN or Inf). You can check whether this is true by using the
    /// [`check_derivatives_for_naninf`
    /// ](https://www.coin-or.org/Ipopt/documentation/node44.html#opt:check_derivatives_for_naninf)
    /// option.
    ErrorInStepComputation,
    /// Console Message: (details about the particular error will be output to the console)
    ///
    /// This indicates that there was some problem specifying the options. See the specific message
    /// for details.
    InvalidOption,
    /// Console Message: `EXIT: Problem has too few degrees of freedom.`
    ///
    /// This indicates that your problem, as specified, has too few degrees of freedom. This can
    /// happen if you have too many equality constraints, or if you fix too many variables (IPOPT
    /// removes fixed variables by default, see also the [`fixed_variable_treatment`
    /// ](https://www.coin-or.org/Ipopt/documentation/node44.html#opt:fixed_variable_treatment)
    /// option).
    NotEnoughDegreesOfFreedom,
    /// Console Message: (no console message, this is a return code for the C and Fortran
    /// interfaces only.)
    ///
    /// This indicates that there was an exception of some sort when building the IpoptProblem
    /// structure in the C or Fortran interface. Likely there is an error in your model or the main
    /// routine.
    InvalidProblemDefinition,
    /// An invalid number like `NaN` was detected.
    InvalidNumberDetected,
    /// Console Message: (details about the particular error will be output to the console)
    ///
    /// This indicates that IPOPT has thrown an exception that does not have an internal return
    /// code. See the specific message for details.
    UnrecoverableException,
    /// Console Message: `Unknown Exception caught in Ipopt`
    ///
    /// An unknown exception was caught in IPOPT. This exception could have originated from your
    /// model or any linked in third party code.
    NonIpoptExceptionThrown,
    /// Console Message: `EXIT: Not enough memory.`
    ///
    /// An error occurred while trying to allocate memory. The problem may be too large for your
    /// current memory and swap configuration.
    InsufficientMemory,
    /// Console: `EXIT: INTERNAL ERROR: Unknown SolverReturn value - Notify IPOPT Authors.`
    ///
    /// An unknown internal error has occurred. Please notify the authors of IPOPT via the mailing
    /// list.
    InternalError,
    /// Unclassified error.
    UnknownError,
}

#[allow(non_snake_case)]
impl SolveStatus {
    fn new(status: ffi::ApplicationReturnStatus) -> Self {
        use crate::SolveStatus as RS;
        match status {
            ffi::ApplicationReturnStatus_Solve_Succeeded => RS::SolveSucceeded,
            ffi::ApplicationReturnStatus_Solved_To_Acceptable_Level => RS::SolvedToAcceptableLevel,
            ffi::ApplicationReturnStatus_Infeasible_Problem_Detected => {
                RS::InfeasibleProblemDetected
            }
            ffi::ApplicationReturnStatus_Search_Direction_Becomes_Too_Small => {
                RS::SearchDirectionBecomesTooSmall
            }
            ffi::ApplicationReturnStatus_Diverging_Iterates => RS::DivergingIterates,
            ffi::ApplicationReturnStatus_User_Requested_Stop => RS::UserRequestedStop,
            ffi::ApplicationReturnStatus_Feasible_Point_Found => RS::FeasiblePointFound,
            ffi::ApplicationReturnStatus_Maximum_Iterations_Exceeded => {
                RS::MaximumIterationsExceeded
            }
            ffi::ApplicationReturnStatus_Restoration_Failed => RS::RestorationFailed,
            ffi::ApplicationReturnStatus_Error_In_Step_Computation => RS::ErrorInStepComputation,
            ffi::ApplicationReturnStatus_Maximum_CpuTime_Exceeded => RS::MaximumCpuTimeExceeded,
            ffi::ApplicationReturnStatus_Not_Enough_Degrees_Of_Freedom => {
                RS::NotEnoughDegreesOfFreedom
            }
            ffi::ApplicationReturnStatus_Invalid_Problem_Definition => RS::InvalidProblemDefinition,
            ffi::ApplicationReturnStatus_Invalid_Option => RS::InvalidOption,
            ffi::ApplicationReturnStatus_Invalid_Number_Detected => RS::InvalidNumberDetected,
            ffi::ApplicationReturnStatus_Unrecoverable_Exception => RS::UnrecoverableException,
            ffi::ApplicationReturnStatus_NonIpopt_Exception_Thrown => RS::NonIpoptExceptionThrown,
            ffi::ApplicationReturnStatus_Insufficient_Memory => RS::InsufficientMemory,
            ffi::ApplicationReturnStatus_Internal_Error => RS::InternalError,
            _ => RS::UnknownError,
        }
    }
}

/// Problem create error type. This type is higher level than `CreateProblemStatus` and it captures
/// inconsistencies with the input before even calling `CreateIpoptProblem` internally adding
/// safety to this wrapper.
#[derive(Copy, Clone, Debug, PartialEq)]
pub enum CreateError {
    /// No optimization variables were provided.
    NoOptimizationVariablesSpecified,
    /// Initial guess size doesn't match number of variables specified.
    InvalidInitialPoint,
    /// The number of Jacobian elements is non-zero, yet no constraints were provided or
    /// the number of constraints is non-zero, yet no Jacobian elements were provided.
    InvalidConstraintJacobian,
    /// Unexpected error occureed: None of the above. This is likely an internal bug.
    Unknown,
}

impl From<CreateProblemStatus> for CreateError {
    fn from(s: CreateProblemStatus) -> CreateError {
        match s {
            CreateProblemStatus::MissingInitialGuess => CreateError::InvalidInitialPoint,
            CreateProblemStatus::TooFewOptimizationVariables => {
                CreateError::NoOptimizationVariablesSpecified
            }
            CreateProblemStatus::HaveJacobianElementsButNoConstraints => {
                CreateError::InvalidConstraintJacobian
            }
            CreateProblemStatus::HaveConstraintsButNoJacobianElements => {
                CreateError::InvalidConstraintJacobian
            }
            _ => CreateError::Unknown,
        }
    }
}

/// Internal program create return status.
#[derive(Copy, Clone, Debug, PartialEq)]
enum CreateProblemStatus {
    /// Program creation was successful. This variant should never be returned, instead a
    /// successfully built instance is returned in a `Result` struct.
    Success,
    /// The initial variable vector is missing.
    MissingInitialGuess,
    /// No optimization variables were provided.
    TooFewOptimizationVariables,
    /// Number of constraints is a negative value.
    ConstraintSizeIsNegative,
    /// Number of Jacobian elements is non-zero, yet no constraints were provided.
    HaveJacobianElementsButNoConstraints,
    /// Number of constraints is non-zero, yet no Jacobian elements were provided.
    HaveConstraintsButNoJacobianElements,
    /// Number of hessian elements given is negative.
    InvalidNumHessianElements,
    /// Missing callback for evaluating variable and constraint bounds.
    MissingBounds,
    /// Missing callback for evaluating the objective: `eval_f`.
    MissingEvalF,
    /// Missing callback for evaluating the gradient of the objective: `eval_grad_f`.
    MissingEvalGradF,
    /// Number of constraints is non-zero, yet callback for evaluating the constraint function
    /// `eval_g` or its Jacobian `eval_jac_g` is missing.
    HaveConstraintsButNoEvalGOrEvalJacG,
    /// Unexpected error occureed: None of the above. This is likely an internal bug.
    UnknownError,
}

#[allow(non_snake_case)]
impl CreateProblemStatus {
    fn new(status: ffi::CreateProblemStatus) -> Self {
        use crate::CreateProblemStatus as RS;
        match status {
            ffi::CreateProblemStatus_Success => RS::Success,
            ffi::CreateProblemStatus_MissingInitialGuess => RS::MissingInitialGuess,
            ffi::CreateProblemStatus_TooFewOptimizationVariables => RS::TooFewOptimizationVariables,
            ffi::CreateProblemStatus_ConstraintSizeIsNegative => RS::ConstraintSizeIsNegative,
            ffi::CreateProblemStatus_HaveJacobianElementsButNoConstraints => {
                RS::HaveJacobianElementsButNoConstraints
            }
            ffi::CreateProblemStatus_HaveConstraintsButNoJacobianElements => {
                RS::HaveConstraintsButNoJacobianElements
            }
            ffi::CreateProblemStatus_InvalidNumHessianElements => RS::InvalidNumHessianElements,
            ffi::CreateProblemStatus_MissingBounds => RS::MissingBounds,
            ffi::CreateProblemStatus_MissingEvalF => RS::MissingEvalF,
            ffi::CreateProblemStatus_MissingEvalGradF => RS::MissingEvalGradF,
            ffi::CreateProblemStatus_HaveConstraintsButNoEvalGOrEvalJacG => {
                RS::HaveConstraintsButNoEvalGOrEvalJacG
            }
            _ => RS::UnknownError,
        }
    }
}

#[cfg(test)]
mod tests {
    use super::*;

    #[derive(Clone, Debug)]
    struct NlpUnconstrained {
        num_vars: usize,
        init_point: Vec<Number>,
        lower: Vec<Number>,
        upper: Vec<Number>,
    }

    impl BasicProblem for NlpUnconstrained {
        fn num_variables(&self) -> usize {
            self.num_vars
        }
        fn bounds(&self, x_l: &mut [Number], x_u: &mut [Number]) -> bool {
            x_l.copy_from_slice(&self.lower);
            x_u.copy_from_slice(&self.upper);
            true
        }
<<<<<<< HEAD
        fn initial_point(&self) -> Vec<Number> {
            self.init_point.clone()
        }
        fn objective(&mut self, _: &[Number], _: &mut Number) -> bool {
=======
        fn initial_point(&self) -> Vec<Number> { self.init_point.clone() }
        fn objective(&self, _: &[Number], _: &mut Number) -> bool {
>>>>>>> 1c7699c2
            true
        }
        fn objective_grad(&self, _: &[Number], _: &mut [Number]) -> bool {
            true
        }
    }

    /// Test validation of new unconstrained ipopt problems.
    #[test]
    fn invalid_construction_unconstrained_test() {
        // Initialize a valid nlp.
        let nlp = NlpUnconstrained {
            num_vars: 2,
            init_point: vec![0.0, 0.0],
            lower: vec![-1e20; 2],
            upper: vec![1e20; 2],
        };

        assert!(Ipopt::new_unconstrained(nlp.clone()).is_ok());

        // Invalid initial point
        let nlp1 = NlpUnconstrained {
            init_point: vec![0.0],
            ..nlp.clone()
        };
        assert_eq!(
            Ipopt::new_unconstrained(nlp1).unwrap_err(),
            CreateError::InvalidInitialPoint
        );

        // Invalid number of variables
        let nlp4 = NlpUnconstrained {
            num_vars: 0,
            ..nlp.clone()
        };
        assert_eq!(
            Ipopt::new_unconstrained(nlp4).unwrap_err(),
            CreateError::NoOptimizationVariablesSpecified
        );
    }

    #[derive(Debug, Clone)]
    struct NlpConstrained {
        num_vars: usize,
        num_constraints: usize,
        num_constraint_jac_nnz: usize,
        num_hess_nnz: usize,
        constraint_lower: Vec<Number>,
        constraint_upper: Vec<Number>,
        init_point: Vec<Number>,
        lower: Vec<Number>,
        upper: Vec<Number>,
    }

    impl BasicProblem for NlpConstrained {
        fn num_variables(&self) -> usize {
            self.num_vars
        }
        fn bounds(&self, x_l: &mut [Number], x_u: &mut [Number]) -> bool {
            x_l.copy_from_slice(&self.lower);
            x_u.copy_from_slice(&self.upper);
            true
        }
<<<<<<< HEAD
        fn initial_point(&self) -> Vec<Number> {
            self.init_point.clone()
        }
        fn objective(&mut self, _: &[Number], _: &mut Number) -> bool {
            true
        }
        fn objective_grad(&mut self, _: &[Number], _: &mut [Number]) -> bool {
            true
        }
=======
        fn initial_point(&self) -> Vec<Number> { self.init_point.clone() }
        fn objective(&self, _: &[Number], _: &mut Number) -> bool { true }
        fn objective_grad(&self, _: &[Number], _: &mut [Number]) -> bool { true }
>>>>>>> 1c7699c2
    }

    impl ConstrainedProblem for NlpConstrained {
        fn num_constraints(&self) -> usize {
            self.num_constraints
        }
        fn num_constraint_jac_non_zeros(&self) -> usize {
            self.num_constraint_jac_nnz
        }

        fn constraint_bounds(&self, g_l: &mut [Number], g_u: &mut [Number]) -> bool {
            g_l.copy_from_slice(&self.constraint_lower);
            g_u.copy_from_slice(&self.constraint_upper);
            true
        }
<<<<<<< HEAD
        fn constraint(&mut self, _: &[Number], _: &mut [Number]) -> bool {
            true
        }
        fn constraint_jac_indices(&mut self, _: &mut [Index], _: &mut [Index]) -> bool {
            true
        }
        fn constraint_jac_values(&mut self, _: &[Number], _: &mut [Number]) -> bool {
            true
        }

        // Hessian Implementation
        fn num_hessian_non_zeros(&self) -> usize {
            self.num_hess_nnz
        }
        fn hessian_indices(&mut self, _: &mut [Index], _: &mut [Index]) -> bool {
            true
        }
        fn hessian_values(
            &mut self,
            _: &[Number],
            _: Number,
            _: &[Number],
            _: &mut [Number],
        ) -> bool {
=======
        fn constraint(&self, _: &[Number], _: &mut [Number]) -> bool { true }
        fn constraint_jac_indices(&self, _: &mut [Index], _: &mut [Index]) -> bool { true }
        fn constraint_jac_values(&self, _: &[Number], _: &mut [Number]) -> bool { true }

        // Hessian Implementation
        fn num_hessian_non_zeros(&self) -> usize { self.num_hess_nnz }
        fn hessian_indices(&self, _: &mut [Index], _: &mut [Index]) -> bool { true }
        fn hessian_values(&self,
                          _: &[Number],
                          _: Number,
                          _: &[Number],
                          _: &mut [Number]) -> bool {
>>>>>>> 1c7699c2
            true
        }
    }

    /// Test validation of new constrained ipopt problems.
    #[test]
    fn invalid_construction_constrained_test() {
        // Initialize a valid nlp.
        let nlp = NlpConstrained {
            num_vars: 4,
            num_constraints: 2,
            num_constraint_jac_nnz: 8,
            num_hess_nnz: 10,
            constraint_lower: vec![25.0, 40.0],
            constraint_upper: vec![2.0e19, 40.0],
            init_point: vec![1.0, 5.0, 5.0, 1.0],
            lower: vec![1.0; 4],
            upper: vec![5.0; 4],
        };

        assert!(Ipopt::new(nlp.clone()).is_ok());

        // Invalid initial point
        let nlp1 = NlpConstrained {
            init_point: vec![0.0],
            ..nlp.clone()
        };
        assert_eq!(
            Ipopt::new(nlp1).unwrap_err(),
            CreateError::InvalidInitialPoint
        );

        // Invalid number of variables
        let nlp2 = NlpConstrained {
            num_vars: 0,
            ..nlp.clone()
        };
        assert_eq!(
            Ipopt::new(nlp2).unwrap_err(),
            CreateError::NoOptimizationVariablesSpecified
        );

        // Invalid constraint jacobian
        let nlp3 = NlpConstrained {
            num_constraint_jac_nnz: 0,
            ..nlp.clone()
        };
        assert_eq!(
            Ipopt::new(nlp3).unwrap_err(),
            CreateError::InvalidConstraintJacobian
        );

        let nlp4 = NlpConstrained {
            num_constraints: 0,
            constraint_lower: vec![],
            constraint_upper: vec![],
            ..nlp.clone()
        };
        assert_eq!(
            Ipopt::new(nlp4).unwrap_err(),
            CreateError::InvalidConstraintJacobian
        );
    }
}<|MERGE_RESOLUTION|>--- conflicted
+++ resolved
@@ -225,21 +225,13 @@
     /// hessian values multipled by the corresponding values in `lambda` (the Lagrange
     /// multiplier).
     /// This function is internally called by Ipopt callback `eval_h`.
-<<<<<<< HEAD
     fn hessian_values(
-        &mut self,
+        &self,
         x: &[Number],
         obj_factor: Number,
         lambda: &[Number],
         vals: &mut [Number],
     ) -> bool;
-=======
-    fn hessian_values(&self,
-                      x: &[Number],
-                      obj_factor: Number,
-                      lambda: &[Number],
-                      vals: &mut [Number]) -> bool;
->>>>>>> 1c7699c2
 }
 
 /// Type of option you can specify to Ipopt.
@@ -1326,15 +1318,10 @@
             x_u.copy_from_slice(&self.upper);
             true
         }
-<<<<<<< HEAD
         fn initial_point(&self) -> Vec<Number> {
             self.init_point.clone()
         }
-        fn objective(&mut self, _: &[Number], _: &mut Number) -> bool {
-=======
-        fn initial_point(&self) -> Vec<Number> { self.init_point.clone() }
         fn objective(&self, _: &[Number], _: &mut Number) -> bool {
->>>>>>> 1c7699c2
             true
         }
         fn objective_grad(&self, _: &[Number], _: &mut [Number]) -> bool {
@@ -1398,21 +1385,15 @@
             x_u.copy_from_slice(&self.upper);
             true
         }
-<<<<<<< HEAD
         fn initial_point(&self) -> Vec<Number> {
             self.init_point.clone()
         }
-        fn objective(&mut self, _: &[Number], _: &mut Number) -> bool {
+        fn objective(&self, _: &[Number], _: &mut Number) -> bool {
             true
         }
-        fn objective_grad(&mut self, _: &[Number], _: &mut [Number]) -> bool {
+        fn objective_grad(&self, _: &[Number], _: &mut [Number]) -> bool {
             true
         }
-=======
-        fn initial_point(&self) -> Vec<Number> { self.init_point.clone() }
-        fn objective(&self, _: &[Number], _: &mut Number) -> bool { true }
-        fn objective_grad(&self, _: &[Number], _: &mut [Number]) -> bool { true }
->>>>>>> 1c7699c2
     }
 
     impl ConstrainedProblem for NlpConstrained {
@@ -1428,14 +1409,13 @@
             g_u.copy_from_slice(&self.constraint_upper);
             true
         }
-<<<<<<< HEAD
-        fn constraint(&mut self, _: &[Number], _: &mut [Number]) -> bool {
+        fn constraint(&self, _: &[Number], _: &mut [Number]) -> bool {
             true
         }
-        fn constraint_jac_indices(&mut self, _: &mut [Index], _: &mut [Index]) -> bool {
+        fn constraint_jac_indices(&self, _: &mut [Index], _: &mut [Index]) -> bool {
             true
         }
-        fn constraint_jac_values(&mut self, _: &[Number], _: &mut [Number]) -> bool {
+        fn constraint_jac_values(&self, _: &[Number], _: &mut [Number]) -> bool {
             true
         }
 
@@ -1443,30 +1423,10 @@
         fn num_hessian_non_zeros(&self) -> usize {
             self.num_hess_nnz
         }
-        fn hessian_indices(&mut self, _: &mut [Index], _: &mut [Index]) -> bool {
+        fn hessian_indices(&self, _: &mut [Index], _: &mut [Index]) -> bool {
             true
         }
-        fn hessian_values(
-            &mut self,
-            _: &[Number],
-            _: Number,
-            _: &[Number],
-            _: &mut [Number],
-        ) -> bool {
-=======
-        fn constraint(&self, _: &[Number], _: &mut [Number]) -> bool { true }
-        fn constraint_jac_indices(&self, _: &mut [Index], _: &mut [Index]) -> bool { true }
-        fn constraint_jac_values(&self, _: &[Number], _: &mut [Number]) -> bool { true }
-
-        // Hessian Implementation
-        fn num_hessian_non_zeros(&self) -> usize { self.num_hess_nnz }
-        fn hessian_indices(&self, _: &mut [Index], _: &mut [Index]) -> bool { true }
-        fn hessian_values(&self,
-                          _: &[Number],
-                          _: Number,
-                          _: &[Number],
-                          _: &mut [Number]) -> bool {
->>>>>>> 1c7699c2
+        fn hessian_values(&self, _: &[Number], _: Number, _: &[Number], _: &mut [Number]) -> bool {
             true
         }
     }
